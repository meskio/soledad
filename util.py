import os
import gnupg
import re


class GPGWrapper(gnupg.GPG):
    """
    This is a temporary class for handling GPG requests, and should be
    replaced by a more general class used throughout the project.
    """

    GNUPG_HOME = os.environ['HOME'] + "/.config/leap/gnupg"
    GNUPG_BINARY = "/usr/bin/gpg"  # this has to be changed based on OS

    def __init__(self, gpghome=GNUPG_HOME, gpgbinary=GNUPG_BINARY):
        super(GPGWrapper, self).__init__(gnupghome=gpghome,
                                         gpgbinary=gpgbinary)

    def find_key(self, email):
        """
        Find user's key based on their email.
        """
        for key in self.list_keys():
            for uid in key['uids']:
                if re.search(email, uid):
                    return key
        raise LookupError("GnuPG public key for %s not found!" % email)

    def encrypt(self, data, recipient, sign=None, always_trust=True,
                passphrase=None, symmetric=False):
        # TODO: devise a way so we don't need to "always trust".
        return super(GPGWrapper, self).encrypt(data, recipient, sign=sign,
                                               always_trust=always_trust,
                                               passphrase=passphrase,
                                               symmetric=symmetric)

    def decrypt(self, data, always_trust=True, passphrase=None):
        # TODO: devise a way so we don't need to "always trust".
        return super(GPGWrapper, self).decrypt(data,
                                               always_trust=always_trust,
                                               passphrase=passphrase)

    def send_keys(self, keyserver, *keyids):
        """
        Send keys to a keyserver
        """
        result = self.result_map['list'](self)
        logger.debug('send_keys: %r', keyids)
        data = _make_binary_stream("", self.encoding)
        args = ['--keyserver', keyserver, '--send-keys']
        args.extend(keyids)
        self._handle_io(args, data, result, binary=True)
        logger.debug('send_keys result: %r', result.__dict__)
        data.close()
<<<<<<< HEAD
        return result
=======
        return result
>>>>>>> 2f761fea
<|MERGE_RESOLUTION|>--- conflicted
+++ resolved
@@ -52,8 +52,4 @@
         self._handle_io(args, data, result, binary=True)
         logger.debug('send_keys result: %r', result.__dict__)
         data.close()
-<<<<<<< HEAD
         return result
-=======
-        return result
->>>>>>> 2f761fea
