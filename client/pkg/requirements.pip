--- conflicted
+++ resolved
@@ -3,12 +3,9 @@
 u1db
 scrypt
 pycryptopp
-<<<<<<< HEAD
-=======
 
 # cchardet not packaged, we need python-chardet from the
 # repos instead.
->>>>>>> ac9a0212
 chardet
 zope.proxy
 
